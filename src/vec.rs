--- conflicted
+++ resolved
@@ -312,7 +312,7 @@
     }
 }
 
-<<<<<<< HEAD
+
 impl<T, N> FromIterator<T> for Vec<T, N>
 where
     N: ArrayLength<T>,
@@ -326,7 +326,9 @@
             vec.push(i).expect("Vec::from_iter overflow");
         }
         vec
-=======
+    }
+}
+
 /// An iterator that moves out of an [`Vec`][`Vec`].
 ///
 /// This struct is created by calling the `into_iter` method on [`Vec`][`Vec`].
@@ -384,7 +386,6 @@
             vec: self,
             next: 0,
         }
->>>>>>> 495cace6
     }
 }
 
@@ -619,7 +620,7 @@
     }
 
     #[test]
-<<<<<<< HEAD
+
     fn collect_from_iter() {
         let slice = &[1, 2, 3];
         let vec = slice.iter().cloned().collect::<Vec<_, U4>>();
@@ -631,7 +632,8 @@
     fn collect_from_iter_overfull() {
         let slice = &[1, 2, 3];
         let _vec = slice.iter().cloned().collect::<Vec<_, U2>>();
-=======
+    }
+
     fn iter_move() {
         let mut v: Vec<i32, U4> = Vec::new();
         v.push(0).unwrap();
@@ -684,8 +686,6 @@
         }
 
         assert_eq!(unsafe { COUNT }, 0);
-
->>>>>>> 495cace6
     }
 
     #[test]
